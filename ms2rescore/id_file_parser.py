"""Extract PeptideRecord and search engine features from identification file."""

import logging
import os
import re
from abc import ABC, abstractmethod
from typing import Dict, Tuple, Union, List

import numpy as np
import pandas as pd
from pyteomics import tandem, mzid
from tqdm import tqdm

from ms2rescore._exceptions import MS2RescoreError
from ms2rescore.maxquant import MSMSAccessor
from ms2rescore.parse_mgf import parse_mgf
from ms2rescore.peptide_record import PeptideRecord
from ms2rescore.peptideshaker import ExtendedPsmReportAccessor
from ms2rescore.percolator import PercolatorIn, run_percolator_converter


logger = logging.getLogger(__name__)


class IDFileParserError(MS2RescoreError):
    """Error parsing ID file."""

    pass


def parse_mgf_title_rt(
    path_to_mgf: Union[str, os.PathLike]
) -> Tuple[Dict[int, str], Dict[int, float]]:
    """Parse MGF file to extract title and retention time fields, by spectrum index."""
    titles = dict()
    retention_times = dict()
    with open(path_to_mgf, "rt") as mgf_in:
        index = 0
        for line in mgf_in:
            if line[0] == "B":
                if line.strip() == "BEGIN IONS":
                    index += 1
            if line[0] == "T":
                if line.startswith("TITLE="):
                    titles[index] = line[6:].strip()
            if line[0] == "R":
                if line.startswith("RTINSECONDS="):
                    retention_times[index] = float(line[12:].strip())
    return titles, retention_times


class _Pipeline(ABC):
    """ABC for pipeline from ID file to PeptideRecord and search engine features."""

    def __init__(self, config: Dict, output_basename: Union[str, os.PathLike]) -> None:
        # Attributes from config and output_basename
        self.path_to_id_file = config["general"]["identification_file"]
        self.passed_mgf_path = config["general"]["mgf_path"]
        self.output_basename = output_basename
        self.modification_list = config["ms2pip"]["modifications"]
        self.id_decoy_pattern = config["general"]["id_decoy_pattern"]
        self.log_level = config["general"]["log_level"]

        # General private attributes
        self._pin_spec_id_patterns = {
            "generic": r".+_([0-9]+)_[0-9]+_[0-9]+",
            "tandem": r".+_([0-9]+)_[0-9]+_[0-9]+",
            "msgfplus": r".+_SII_([0-9]+)_[0-9]+_[0-9]+_[0-9]+",
            # "USI": r"mzspec:PXD[0-9]{6}:[^\s\:]*:scan:([0-9]+)"
        }

        # Private attributes specific to pipeline, override these in each subclass
        self._path_to_original_pin = None
        self._pin_converter_name = None
        self._pin_spec_id_style = "generic"
        self._pin_modification_style = "infer"

        # Private attributes used by methods
        self._original_pin = None

    @staticmethod
    def _validate_mgf_path(
        passed_path: Union[None, str, os.PathLike],
        default_dir: Union[str, os.PathLike],
        expected_rootname: str,
        expected_ext: str = ".mgf",
    ) -> Union[str, os.PathLike]:
        """
        Infer MGF path from passed path and expected filename (e.g. from ID file).

        Parameters
        ----------
        passed_path : None, string, os.PathLike
            user-defined path to MGF file or directory containing MGF file
        default_dir : str, os.PathLike
            default directory for MGF file, used in combination with `expected_rootname`
            and `expected_ext` if `passed_path` is None
        expected_rootname : str, os.PathLike
            rootname of MGF file, as expected from, e.g., identification file
        expected_ext : str, optional
            expected filename extension, including period, default: ".mgf"

        """
        # Make sure that expected_rootname is in fact rootname without expected ext
        expected_rootname = os.path.basename(expected_rootname)
        if expected_rootname.endswith(expected_ext):
            expected_rootname = re.sub(".mgf$", "", expected_rootname)

        # If no mgf path configured, return expected rootname + ext in default directory
        if not passed_path:
            path_to_mgf_file = os.path.join(
                default_dir, expected_rootname + expected_ext
            )

        # If passed path is directory, join with expected rootname + ext
        elif os.path.isdir(passed_path):
            path_to_mgf_file = os.path.join(
                passed_path, expected_rootname + expected_ext
            )

        # If passed path is file, use that, but warn if basename doesn't match expected
        elif os.path.isfile(passed_path):
            passed_rootname = os.path.splitext(os.path.basename(passed_path))[0]
            if passed_rootname != expected_rootname:
                logger.debug(
                    "Passed MGF name root `%s` does not match MGF name root `%s` from "
                    "identifications file. Continuing with passed MGF name.",
                    passed_rootname,
                    expected_rootname,
                )
            path_to_mgf_file = passed_path

        else:
            raise IDFileParserError(
                "Configured `mgf_path` must be None or a path to an existing file or "
                "directory."
            )

        return path_to_mgf_file

    def _run_percolator_converter(self):
        """Run Percolator converter with settings specific to pipeline."""
        run_percolator_converter(
            self._pin_converter_name,
            self.path_to_id_file,
            self._path_to_original_pin,
            id_decoy_pattern=self.id_decoy_pattern,
            log_level=self.log_level,
        )

    @property
    def path_to_mgf_file(self) -> Union[str, os.PathLike]:
        """Get path to MGF file, inferred from mgf_path (which can also be to a dir)."""
        path_to_mgf_file = self._validate_mgf_path(
            self.passed_mgf_path,
            os.path.dirname(self.path_to_id_file),
            os.path.basename(os.path.splitext(self.path_to_id_file)[0]),
        )
        return path_to_mgf_file

    @property
    def original_pin(self) -> PercolatorIn:
        """Get PercolatorIn object from identification file."""
        if not self._original_pin:
            if not self._path_to_original_pin:
                raise TypeError("To load PIN, path_to_pin cannot be None.")
            elif not os.path.isfile(self._path_to_original_pin):
                self._run_percolator_converter()
            self._original_pin = PercolatorIn(self._path_to_original_pin)
            self._original_pin.modification_mapping_from_list(
                self.modification_list, label_style=self._pin_modification_style
            )
        return self._original_pin

    def peprec_from_pin(self) -> PeptideRecord:
        """Get PeptideRecord from PIN file and MGF file."""
        # Get peprec
        peprec = self.original_pin.to_peptide_record(
            spectrum_index_pattern=self._pin_spec_id_patterns[self._pin_spec_id_style]
        )
        titles, retention_times = parse_mgf_title_rt(self.path_to_mgf_file)
        peprec.df["spec_id"] = peprec.df["spec_id"].map(titles)
        if "observed_retention_time" not in peprec.df.columns:
            # Map MGF titles and observed retention times
            peprec.df["observed_retention_time"] = peprec.df["spec_id"].map(
                retention_times
            )

        if not ~peprec.df["observed_retention_time"].isna().any():
            raise IDFileParserError(
                "Could not map all MGF retention times to spectrum indices."
            )
        if not ~peprec.df["spec_id"].isna().any():
            raise IDFileParserError("Could not map all MGF titles to spectrum indices.")

        return peprec

    @abstractmethod
    def get_peprec(self) -> PeptideRecord:
        """Get PeptideRecord."""
        raise NotImplementedError

    @abstractmethod
    def get_search_engine_features(self) -> pd.DataFrame:
        """Get pandas.DataFrame with search engine features."""
        raise NotImplementedError


class PinPipeline(_Pipeline):
    """Percolator IN file to PeptideRecord and search engine features."""

    def __init__(self, config: Dict, output_basename: Union[str, os.PathLike]) -> None:
        super().__init__(config, output_basename)

        # Private attributes specific to pipeline
        self._path_to_original_pin = self.path_to_id_file
        self._pin_converter_name = None
        self._pin_spec_id_style = "generic"
        self._pin_modification_style = "infer"

    def get_peprec(self) -> PeptideRecord:
        """Get PeptideRecord from original PIN file."""
        return self.peprec_from_pin()

    def get_search_engine_features(self) -> pd.DataFrame:
        """Get pandas.DataFrame with search engine features."""
        return self.original_pin.get_feature_table()


class MSGFPipeline(_Pipeline):
    """MSGFPlus mzid to PeptideRecord and search engine features."""

    def __init__(self, config: Dict, output_basename: Union[str, os.PathLike]) -> None:
        super().__init__(config, output_basename)

        # Private attributes specific to pipeline
        self._path_to_original_pin = output_basename + "_original.pin"
        self._pin_converter_name = "msgf2pin"
        self._pin_spec_id_style = "msgfplus"
        self._pin_modification_style = "infer"

    def get_peprec(self) -> PeptideRecord:
        """Get PeptideRecord from original PIN file."""
        return self.peprec_from_pin()

    def get_search_engine_features(self) -> pd.DataFrame:
        """Get pandas.DataFrame with search engine features."""
        return self.original_pin.get_feature_table()


class TandemPipeline(_Pipeline):
    """X!Tandem XML to PeptideRecord and search engine features."""

    def __init__(self, config: Dict, output_basename: Union[str, os.PathLike]) -> None:
        super().__init__(config, output_basename)

        # Private attributes specific to pipeline
        self._path_to_original_pin = output_basename + "_original.pin"
        self._pin_converter_name = "tandem2pin"
        self._pin_spec_id_style = "tandem"
        self._pin_modification_style = "mass_shift"

    # Override method to use spectrum filenames found in PIN spec_ids as expected_root
    @property
    def path_to_mgf_file(self) -> Union[str, os.PathLike]:
        """Get path to MGF file, inferred from mgf_path (which can also be to a dir)."""
        path_to_mgf_file = self._validate_mgf_path(
            self.passed_mgf_path,
            os.path.dirname(self.path_to_id_file),
            self.original_pin.get_spectrum_filename(),
        )
        return path_to_mgf_file

    def get_peprec(self) -> PeptideRecord:
        """Convert X!Tandem XML file and PIN to PEPREC."""
        # Load tandem dataframe with Pyteomics
        logger.debug("Converting X!Tandem XML to PEPREC...")
        tandem_df = tandem.DataFrame(self.path_to_id_file)
        tandem_df["id"] = tandem_df["id"].astype(int)
        if "RTINSECONDS" in tandem_df["scan"].loc[0]:
            # Sometimes "RTINSECONDS" is in scan number column...
            tandem_df["scan"] = tandem_df["scan"].str.replace(" RTINSECONDS.*", "")

        tandem_peprec_mapping = {
            "scan": "spec_id",
            "seq": "peptide",
            "z": "charge",
            "rt": "observed_retention_time",
            "expect": "psm_score",
            "hyperscore": "hyperscore_tandem",
            "id": "tandem_id",
        }

        peprec_df = tandem_df[tandem_peprec_mapping.keys()].rename(
            columns=tandem_peprec_mapping
        )
        # Set PSM score as -log(e-value)
        peprec_df["psm_score"] = -np.log(peprec_df["psm_score"])

        logger.debug("Adding modifications from original PIN to PEPREC...")
        pin = self.original_pin
        pin.add_peprec_modifications_column()
        pin.add_spectrum_index_column(label="tandem_id")
        pin.df["ModPeptide"] = pin.df["Peptide"]
        peprec_df = peprec_df.merge(
            pin.df[
                [
                    "modifications",
                    "tandem_id",
                    "hyperscore",
                    "Label",
                    "ModPeptide",
                    "Proteins",
                ]
            ],
            on="tandem_id",
        )
        # Validate merge by comparing the hyperscore columns
        if not (peprec_df["hyperscore_tandem"] == peprec_df["hyperscore"]).all():
            raise IDFileParserError(
                "Could not merge tandem xml and generated pin files."
            )
        peprec_df.drop(columns=["tandem_id", "hyperscore_tandem"], inplace=True)

        peprec = PeptideRecord.from_dataframe(peprec_df)
        peprec.reorder_columns()
        return peprec

    def get_search_engine_features(self) -> pd.DataFrame:
        """Get pandas.DataFrame with search engine features."""
        return self.original_pin.get_feature_table()


class MaxQuantPipeline(_Pipeline):
    """MaxQuant msms.txt to PeptideRecord and search engine features."""

    def __init__(self, config: Dict, output_basename: Union[str, os.PathLike]) -> None:
        super().__init__(config, output_basename)

        # Private attributes, specific to this pipeline
        mq_conf = config["maxquant_to_rescore"]
        self._modification_mapping = mq_conf["modification_mapping"]
        self._fixed_modifications = mq_conf["fixed_modifications"]
        self._path_to_new_mgf = None
        self._msms_df = None

    @property
    def path_to_mgf_file(self):
        """Get path to single unified MGF file."""
        if not self._path_to_new_mgf:
            logger.warning(
                "`_path_to_new_mgf` is not set yet; first run the `parse_mgf_files` "
                "method"
            )
        else:
            return self._path_to_new_mgf

    @property
    def original_pin(self):
        """Get PercolatorIn object from identification file."""
        raise NotImplementedError(
            "Property `original_pin` is not implemented in class `MaxQuantPipeline`."
        )

    def peprec_from_pin(self):
        """Get PeptideRecord from PIN file and MGF file."""
        raise NotImplementedError(
            "Method `peprec_from_pin` is not implemented in class `MaxQuantPipeline`."
        )

    @property
    def msms_df(self):
        """Get msms.txt identification results."""
        if self._msms_df is None:
            self._msms_df = pd.DataFrame.msms.from_file(self.path_to_id_file)
        return self._msms_df

    def parse_mgf_files(self, peprec):
        """Parse multiple MGF files into one for MS²PIP."""
        logger.debug("Parsing MGF files into one for MS²PIP")
        path_to_new_mgf = self.output_basename + "_unified.mgf"
        parse_mgf(
            peprec.df,
            self.passed_mgf_path,
            outname=path_to_new_mgf,
<<<<<<< HEAD
            filename_col="Raw file",
            spec_title_col="spec_id",
            title_parsing_method="run.scan.scan",
=======
            filename_col='Raw file',
            spec_title_col='spec_id',
            title_parsing_method='run.scan.scan',
            show_progress_bar=False,
>>>>>>> 8ef9ccdb
        )
        self._path_to_new_mgf = path_to_new_mgf

    def get_peprec(self, parse_mgf: bool = True) -> PeptideRecord:
        """Get PeptideRecord from msms.txt file, optionally parse MGF files into one."""
        logger.debug("Converting MaxQuant msms.txt to PEPREC...")
        peprec = self.msms_df.msms.to_peprec(
            modification_mapping=self._modification_mapping,
            fixed_modifications=self._fixed_modifications,
        )
        if parse_mgf:
            self.parse_mgf_files(peprec)
        return peprec

    def get_search_engine_features(self) -> pd.DataFrame:
        """Get pandas.DataFrame with search engine features."""
        return self.msms_df.msms.get_search_engine_features()


class PeptideShakerPipeline(_Pipeline):
    """PeptideShaker extended PSM report to PeptideRecord and search engine features."""

    def __init__(self, config: Dict, output_basename: Union[str, os.PathLike]) -> None:
        super().__init__(config, output_basename)

        # Private attributes, specific to this pipeline
        self._extended_psm_report = None

    @property
    def original_pin(self):
        """Get PercolatorIn object from identification file."""
        raise NotImplementedError(
            "Property `original_pin` is not implemented in class "
            "`PeptideShakerPipeline`."
        )

    def peprec_from_pin(self):
        """Get PeptideRecord from PIN file and MGF file."""
        raise NotImplementedError(
            "Method `peprec_from_pin` is not implemented in class "
            "`PeptideShakerPipeline`."
        )

    @property
    def extended_psm_report(self):
        """Get Extended PSM Report with identification results."""
        if self._extended_psm_report is None:
            self._extended_psm_report = pd.DataFrame.ext_psm_report.from_file(
                self.path_to_id_file
            )
        return self._extended_psm_report

    def get_peprec(self) -> PeptideRecord:
        """Get PeptideRecord."""
        return self.extended_psm_report.ext_psm_report.to_peprec()

    def get_search_engine_features(self) -> pd.DataFrame:
        """Get pandas.DataFrame with search engine features."""
        return self.extended_psm_report.ext_psm_report.get_search_engine_features()


class PeaksPipeline(_Pipeline):
    # TODO: move code to separate file and create mzid class
    """Peaks mzid report to PeptideRecord and search engine features."""

    def __init__(self, config: Dict, output_basename: Union[str, os.PathLike]) -> None:
        super().__init__(config, output_basename)

        # Private attributes, specific to this pipeline
        self.df = self.read_df_from_mzid()

    @property
    def original_pin(self):
        """Get PercolatorIn object from identification file."""
        raise NotImplementedError(
            "Property `original_pin` is not implemented in class `PeaksPipeline`."
        )

    def peprec_from_pin(self):
        """Get PeptideRecord from PIN file and MGF file."""
        raise NotImplementedError(
            "Method `peprec_from_pin` is not implemented in class " "`PeaksPipeline`."
        )

    @staticmethod
    def _get_peprec_modifications(modifications: List):
        # TODO: Add unit tests for this function
        """get peprec modifications out of the peaks id file."""
        suffix_list = ["Phospho"]
        if isinstance(modifications, List):
            mods = []
            for m in modifications:
                if m["name"] in suffix_list:
                    mods.append(f"{m['location']}|{m['name'] + m['residues'][0]}")
                elif "residues" not in m.keys() and m["location"] != 0:
                    mods.append(f"-1|{m['name']}")
                else:
                    mods.append(f"{m['location']}|{m['name']}")
            return "|".join(mods)
        else:
            raise TypeError("`modifications` should be of type list.")

    def _convert_to_flat_dict(self, nested_dict, parent_key="", sep="_"):
        """Convert nested dict to flat dict with concatenated keys."""

        items = []
        for k, v in nested_dict.items():
            new_key = parent_key + sep + k if parent_key else k

            if isinstance(v, Dict):
                items.extend(self._convert_to_flat_dict(v, new_key, sep=sep))
            elif isinstance(v, List):
                if isinstance(v[0], Dict) and k != "Modification":
                    items.extend(self._convert_to_flat_dict(v[0], new_key, sep=sep))
                elif isinstance(v[0], Dict) and k == "Modification":
                    items.append((new_key, v))
                else:
                    items.append((new_key, v[0]))
            else:
                items.append((new_key, v))
        return items

    def read_df_from_mzid(self) -> pd.DataFrame:
        """Read mzid to Dataframe."""
        df = pd.DataFrame(
            columns=[
                "spec_id",
                "peptide",
                "modifications",
                "charge",
                "PEAKS:peptideScore",
                "Label",
                "Raw file",
                "Rank",
            ]
        )
        with mzid.read(self.path_to_id_file) as reader:
            for spectrum_identification_result in tqdm(reader):
                retrieved_data = pd.Series(
                    index=[
                        "spec_id",
                        "peptide",
                        "modifications",
                        "charge",
                        "protein_list",
                        "PEAKS:peptideScore",
                        "Label",
                        "Raw file",
                        "Rank",
                    ]
                )
                flat_dict = dict(
                    self._convert_to_flat_dict(spectrum_identification_result)
                )
                spec_id = (
                    flat_dict["location"]
                    .rsplit("/", 1)[1]
                    .split(".", 1)[0]
                    .replace(",", "_", 1)
                    + ":"
                    + flat_dict["spectrumID"]
                )
                retrieved_data["spec_id"] = spec_id
                retrieved_data["peptide"] = flat_dict[
                    "SpectrumIdentificationItem_PeptideSequence"
                ]
                try:
                    retrieved_data["modifications"] = self._get_peprec_modifications(
                        flat_dict["SpectrumIdentificationItem_Modification"]
                    )
                except KeyError:
                    retrieved_data["modifications"] = "-"
                retrieved_data["charge"] = flat_dict[
                    "SpectrumIdentificationItem_chargeState"
                ]
                retrieved_data["protein_list"] = [
                    d["accession"]
                    for d in spectrum_identification_result[
                        "SpectrumIdentificationItem"
                    ][0]["PeptideEvidenceRef"]
                    if "accession" in d.keys()
                ]
                retrieved_data["PEAKS:peptideScore"] = flat_dict[
                    "SpectrumIdentificationItem_PEAKS:peptideScore"
                ]
                retrieved_data["Label"] = flat_dict[
                    "SpectrumIdentificationItem_PeptideEvidenceRef_isDecoy"
                ]
                retrieved_data["Raw file"] = (
                    flat_dict["location"]
                    .rsplit("/", 1)[1]
                    .split(".", 1)[0]
                    .replace(",", "_", 1)
                )
                retrieved_data["Rank"] = flat_dict["SpectrumIdentificationItem_rank"]
                df = df.append(retrieved_data, ignore_index=True)
            df["Label"] = df["Label"].apply(lambda x: -1 if x else 1)
            return df

    def parse_mgf_files(self, peprec):
        """Parse multiple MGF files into one for MS²PIP."""
        logger.debug("Parsing MGF files into one for MS²PIP")
        path_to_new_mgf = self.output_basename + "_unified.mgf"
        parse_mgf(
            peprec,
            self.passed_mgf_path,
            outname=path_to_new_mgf,
            filename_col="Raw file",
            spec_title_col="spec_id",
            title_parsing_method="full_run",
        )
        self.passed_mgf_path = path_to_new_mgf

    def get_peprec(self) -> PeptideRecord:
        """Get PeptideRecord."""

        peprec_df = self.df[
            [
                "spec_id",
                "peptide",
                "modifications",
                "charge",
                "protein_list",
                "PEAKS:peptideScore",
                "Label",
                "Raw file",
            ]
        ].rename({"PEAKS:peptideScore": "psm_score"}, axis=1)
        self.parse_mgf_files(peprec_df)
        titles, rt = parse_mgf_title_rt(self.passed_mgf_path)
        id_rt_dict = {
            "spec_id": list(titles.values()),
            "observed_retention_time": list(rt.values()),
        }
        id_rt_df = pd.DataFrame.from_dict(id_rt_dict)
        peprec_df = pd.merge(peprec_df, id_rt_df, on="spec_id", how="inner")

        return PeptideRecord.from_dataframe(peprec_df)

    def get_search_engine_features(self) -> pd.DataFrame:
        """Get pandas.DataFrame with search engine features."""

        peprec_cols = [
            "peptide",
            "modifications",
            "observed_retention_time",
            "Raw file",
            "protein_list",
            "Label",
        ]

        feature_cols = [col for col in self.df.columns if col not in peprec_cols]
        return self.df[feature_cols]<|MERGE_RESOLUTION|>--- conflicted
+++ resolved
@@ -383,16 +383,10 @@
             peprec.df,
             self.passed_mgf_path,
             outname=path_to_new_mgf,
-<<<<<<< HEAD
             filename_col="Raw file",
             spec_title_col="spec_id",
             title_parsing_method="run.scan.scan",
-=======
-            filename_col='Raw file',
-            spec_title_col='spec_id',
-            title_parsing_method='run.scan.scan',
-            show_progress_bar=False,
->>>>>>> 8ef9ccdb
+
         )
         self._path_to_new_mgf = path_to_new_mgf
 
