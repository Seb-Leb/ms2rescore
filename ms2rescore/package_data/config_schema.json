--- conflicted
+++ resolved
@@ -111,13 +111,9 @@
         "maxquant_to_rescore":{
             "description": "Settings specific to the MaxQuant pipeline",
             "type": "object",
-<<<<<<< HEAD
             "required": ["modification_mapping", "fixed_modifications"],
             "additionalProperties": false,
-=======
-            "required": ["mgf_dir", "modification_mapping", "fixed_modifications"],
-            "additionalProperties": true,
->>>>>>> 8ef9ccdb
+
             "properties": {
                 "modification_mapping": {
                     "description": "Mapping of MaxQuant modification labels to modifications names for MS²PIP",
